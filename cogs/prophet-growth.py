import asyncio
import io
import itertools

import numpy as np
import pandas as pd
from prophet import Prophet
import matplotlib.pyplot as plt

import discord
from discord.ext import commands

<<<<<<< HEAD
=======
from prophet import Prophet

>>>>>>> 97e626c0

class ProphetGrowth(commands.Cog):
    def __init__(self, bot):
        self.bot = bot

    @discord.app_commands.command(name="prophet_growth", description="サーバーの成長を予測します。Prophetは大規模サーバー向けです。")
    async def prophet_growth(self, interaction: discord.Interaction, target: int, show_graph: bool = True):
        await interaction.response.defer(thinking=True)

        try:
            guild = interaction.guild
            members = guild.members
            join_dates = [m.joined_at for m in members if m.joined_at]
            join_dates.sort()

            if len(join_dates) < 2:
                await interaction.followup.send("予測を行うためのデータが不足しています。")
                return

            data = {"ds": [d.strftime("%Y-%m-%d") for d in join_dates], "y": np.arange(1, len(join_dates) + 1)}
            df = pd.DataFrame(data)

            # Send initial progress message
            progress_message = await interaction.followup.send("データを処理中... 0%")

            # Fit the model asynchronously
            model = await self.fit_model(df)

            # Update progress
            await progress_message.edit(content="データを処理中... 50%")

            future = model.make_future_dataframe(periods=92)
            # 予測処理を非同期で実行
            forecast = await self.predict_model(model, future)

            # Update progress
            await progress_message.edit(content="データを処理中... 75%")

            found_date = self.find_target_date(forecast, target)

            if not found_date:
                await progress_message.edit(content="予測範囲内でその目標値に到達しません。")
                return

            if show_graph:
                # Generate the plot asynchronously
                buf = await self.generate_plot(join_dates, forecast, target, found_date)
                file = discord.File(buf, filename="prophet_growth_prediction.png")

                embed = discord.Embed(title="Server Growth Prediction with Prophet", description=f"{target}人に達する予測日: {found_date}", color=discord.Color.blue())
                embed.set_image(url="attachment://prophet_growth_prediction.png")
                embed.add_field(name="データポイント数", value=str(len(join_dates)), inline=True)
                embed.add_field(name="最初の参加日", value=join_dates[0].strftime("%Y-%m-%d"), inline=True)
                embed.add_field(name="最新の参加日", value=join_dates[-1].strftime("%Y-%m-%d"), inline=True)
                embed.add_field(name="予測モデル", value="Prophet", inline=True)
                embed.set_footer(
                    text="この予測は統計モデルに基づくものであり、実際の結果を保証するものではありません。\nHosted by TechFish_Lab \nSupport Server discord.gg/evex")

                await interaction.followup.send(embed=embed, file=file)
            else:
                embed = discord.Embed(title="Server Growth Prediction", description=f"{target}人に達する予測日: {found_date}", color=discord.Color.green())
                embed.add_field(name="データポイント数", value=str(len(join_dates)), inline=True)
                embed.add_field(name="最初の参加日", value=join_dates[0].strftime("%Y-%m-%d"), inline=True)
                embed.add_field(name="最新の参加日", value=join_dates[-1].strftime("%Y-%m-%d"), inline=True)
                embed.add_field(name="予測モデル", value="Prophet", inline=True)
                embed.set_footer(
                    text="この予測は統計モデルに基づくものであり、実際の結果を保証するものではありません。\nHosted by TechFish_Lab \nSupport Server discord.gg/evex")
                await progress_message.edit(content=None, embed=embed)
        except Exception as e:
            await interaction.followup.send(f"エラーが発生しました: {e}")

    async def fit_model(self, df):
        # 文字列の日付をdatetime型に変換（必要に応じて）
        df["ds"] = pd.to_datetime(df["ds"])
        # 改善されたモデル設定: changepointsの数を増やし、より詳細な週次季節性を追加
        model = Prophet(
            n_changepoints=100,
            changepoint_prior_scale=0.1,
            seasonality_mode="multiplicative"
        )
        model.add_seasonality(name="weekly", period=7, fourier_order=3)
        await asyncio.to_thread(model.fit, df)
        return model

    async def predict_model(self, model, future):
        return await asyncio.to_thread(model.predict, future)

    def find_target_date(self, forecast, target):
        return next((row["ds"] for _, row in forecast.iterrows() if row["yhat"] >= target), None)

    async def generate_plot(self, join_dates, forecast, target, found_date):
        return await asyncio.to_thread(self._generate_plot, join_dates, forecast, target, found_date)

    def _generate_plot(self, join_dates, forecast, target, found_date):
        plt.figure(figsize=(12, 8))
        plt.scatter(join_dates, np.arange(1, len(join_dates) + 1), color="blue", label="Actual Data", alpha=0.6)
        plt.plot(forecast["ds"], forecast["yhat"], color="red", label="Prediction", linewidth=2)
        plt.axhline(y=target, color="green", linestyle="--", label=f"Target: {target}", linewidth=2)
        plt.axvline(x=found_date, color="purple", linestyle="--", label=f"Predicted: {found_date}", linewidth=2)
        plt.xlabel("Join Date", fontsize=14)
        plt.ylabel("Member Count", fontsize=14)
        plt.title("Server Growth Prediction with Prophet", fontsize=16)
        plt.legend()
        plt.grid(True, linestyle="--", alpha=0.7)

        buf = io.BytesIO()
        plt.savefig(buf, format="png")
        buf.seek(0)
        plt.close()
        return buf


async def setup(bot):
    await bot.add_cog(ProphetGrowth(bot))<|MERGE_RESOLUTION|>--- conflicted
+++ resolved
@@ -10,11 +10,8 @@
 import discord
 from discord.ext import commands
 
-<<<<<<< HEAD
-=======
 from prophet import Prophet
 
->>>>>>> 97e626c0
 
 class ProphetGrowth(commands.Cog):
     def __init__(self, bot):
